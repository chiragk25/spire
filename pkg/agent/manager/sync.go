package manager

import (
	"context"
	"crypto/ecdsa"
	"crypto/elliptic"
	"crypto/rand"
	"crypto/x509"
	"time"

	"github.com/sirupsen/logrus"
	"github.com/spiffe/spire/pkg/agent/manager/cache"
	"github.com/spiffe/spire/pkg/common/bundleutil"
	"github.com/spiffe/spire/pkg/common/telemetry"
	"github.com/spiffe/spire/pkg/common/util"
	"github.com/spiffe/spire/proto/spire/api/node"
	"github.com/spiffe/spire/proto/spire/common"
)

type csrRequest struct {
	EntryID              string
	SpiffeID             string
	CurrentSVIDExpiresAt time.Time
}

// synchronize hits the node api, checks for entries we haven't fetched yet, and fetches them.
func (m *manager) synchronize(ctx context.Context) (err error) {
	update, err := m.fetchUpdates(ctx, nil)
	if err != nil {
		return err
	}

	// update the cache and build a list of CSRs that need to be processed
	// in this interval.
	//
	// the values in `update` now belong to the cache. DO NOT MODIFY.
	var csrs []csrRequest
	var expiring int
	m.cache.Update(update, func(entry *common.RegistrationEntry, svid *cache.X509SVID) {
		var expiresAt time.Time
		switch {
		case svid == nil:
			// no SVID
		case len(svid.Chain) == 0:
			// SVID has an empty chain. this is not expected to happen.
			m.c.Log.WithFields(logrus.Fields{
				"entry_id":  entry.EntryId,
				"spiffe_id": entry.SpiffeId,
			}).Warn("cached X509 SVID is empty")
		case isSVIDStale(m.c.Clk.Now(), svid.Chain[0]):
			// SVID has expired
			expiresAt = svid.Chain[0].NotAfter
			expiring++
		default:
			// SVID is good
			return
		}
		// we've exceeded the CSR limit, don't make any more CSRs
		if len(csrs) < node.CSRLimit {
			csrs = append(csrs, csrRequest{
				EntryID:              entry.EntryId,
				SpiffeID:             entry.SpiffeId,
				CurrentSVIDExpiresAt: expiresAt,
			})
		}
	})
	m.c.Metrics.AddSample([]string{"cache_manager", "expiring_svids"}, float32(expiring))

	if len(csrs) > 0 {
		update, err := m.fetchUpdates(ctx, csrs)
		if err != nil {
			return err
		}
		// the values in `update` now belong to the cache. DO NOT MODIFY.
		m.cache.Update(update, nil)
	}
	return nil
}

<<<<<<< HEAD
func (m *manager) fetchUpdates(ctx context.Context, csrs []csrRequest) (_ *cache.CacheUpdate, err error) {
	counter := telemetry.StartCall(m.c.Metrics, "manager", "sync", "fetch_updates")
	defer counter.Done(&err)

	req := &node.FetchX509SVIDRequest{}

	// TODO: The node API is currently insufficient to handle multiple
	// registration entries mapping to the same SPIFFE ID (since results are
	// keyed by SPIFFE ID). This code will use the same SVID for any
	// registration entry sharing a SPIFFE ID and should be fixed when
	// the node API is fixed.
	privateKeys := make(map[string]*ecdsa.PrivateKey, len(csrs))
	for _, csr := range csrs {
		log := m.c.Log.WithField("spiffe_id", csr.SpiffeID)
		if !csr.CurrentSVIDExpiresAt.IsZero() {
			log = log.WithField("expires_at", csr.CurrentSVIDExpiresAt.Format(time.RFC3339))
=======
func (m *manager) fetchUpdates(ctx context.Context, entryRequests map[string]*entryRequest) (entries map[string]*common.RegistrationEntry, svids map[string]*node.X509SVID, err error) {
	counter := telemetry.StartCall(m.c.Metrics, telemetry.Manager, telemetry.Sync, telemetry.FetchUpdates)
	defer counter.Done(&err)
	// Put all the CSRs in an array to make just one call with all the CSRs.
	csrs := [][]byte{}
	if entryRequests != nil {
		for _, entryRequest := range entryRequests {
			m.c.Log.Debugf("Requesting SVID for %v", entryRequest.entry.RegistrationEntry.SpiffeId)
			counter.AddLabel(telemetry.SPIFFEID, entryRequest.entry.RegistrationEntry.SpiffeId)
			csrs = append(csrs, entryRequest.CSR)
>>>>>>> 5fe452b4
		}
		counter.AddLabel("spiffe_id", csr.SpiffeID)

		// Skip CSR for the same SPIFFE ID... for now (see above TODO)
		if _, ok := privateKeys[csr.SpiffeID]; ok {
			log.Debug("Ignoring duplicate X509-SVID renewal")
			continue
		}

		log.Info("Renewing X509-SVID")
		privateKey, csrBytes, err := newCSR(csr.SpiffeID)
		if err != nil {
			return nil, err
		}
		privateKeys[csr.SpiffeID] = privateKey
		req.Csrs = append(req.Csrs, csrBytes)
	}

	update, err := m.client.FetchUpdates(ctx, req)
	if err != nil {
		return nil, err
	}

	bundles, err := parseBundles(update.Bundles)
	if err != nil {
		return nil, err
	}

	bySpiffeID := make(map[string]*cache.X509SVID, len(update.SVIDs))
	for spiffeID, svid := range update.SVIDs {
		privateKey, ok := privateKeys[spiffeID]
		if !ok {
			continue
		}
		chain, err := x509.ParseCertificates(svid.CertChain)
		if err != nil {
			return nil, err
		}
<<<<<<< HEAD
		bySpiffeID[spiffeID] = &cache.X509SVID{
			Chain:      chain,
			PrivateKey: privateKey,
		}
	}

	byEntryID := make(map[string]*cache.X509SVID, len(bySpiffeID))
	for _, entry := range update.Entries {
		svid, ok := bySpiffeID[entry.SpiffeId]
		if !ok {
=======
	}
}

func (m *manager) checkExpiredCacheEntries(cEntryRequests entryRequests) error {
	now := m.clk.Now()
	defer m.c.Metrics.MeasureSince([]string{telemetry.CacheManager, telemetry.ExpiryCheckDuration}, now)

	for _, entry := range m.cache.Entries() {
		ttl := entry.SVID[0].NotAfter.Sub(now)
		lifetime := entry.SVID[0].NotAfter.Sub(entry.SVID[0].NotBefore)
		// If the cached SVID has a remaining lifetime less than 50%, prepare a
		// new entryRequest.
		if ttl < lifetime/2 {
			m.c.Log.Debugf("cache entry ttl for spiffeId %s is less than a half its lifetime", entry.RegistrationEntry.SpiffeId)
			privateKey, csr, err := m.newCSR(entry.RegistrationEntry.SpiffeId)
			if err != nil {
				return err
			}

			cacheEntry := &cache.Entry{
				RegistrationEntry: entry.RegistrationEntry,
				SVID:              nil,
				PrivateKey:        privateKey,
			}
			cEntryRequests.add(&entryRequest{csr, cacheEntry})
		}
	}

	m.c.Metrics.AddSample([]string{telemetry.CacheManager, telemetry.ExpiringSVIDs}, float32(len(cEntryRequests)))
	return nil
}

func (m *manager) checkForNewCacheEntries(regEntries map[string]*common.RegistrationEntry, cEntryRequests entryRequests) error {
	for _, regEntry := range regEntries {
		existingEntry := m.cache.FetchEntry(regEntry.EntryId)
		if existingEntry != nil {
			// entry exists. if the registration entry has changed, then
			// update the cache and move on.
			if !proto.Equal(existingEntry.RegistrationEntry, regEntry) {
				m.cache.SetEntry(&cache.Entry{
					RegistrationEntry: regEntry,
					SVID:              existingEntry.SVID,
					PrivateKey:        existingEntry.PrivateKey,
				})
			}
>>>>>>> 5fe452b4
			continue
		}
		byEntryID[entry.EntryId] = svid
	}

	return &cache.CacheUpdate{
		Bundles:             bundles,
		RegistrationEntries: update.Entries,
		X509SVIDs:           byEntryID,
	}, nil
}

func newCSR(spiffeID string) (pk *ecdsa.PrivateKey, csr []byte, err error) {
	pk, err = ecdsa.GenerateKey(elliptic.P256(), rand.Reader)
	if err != nil {
		return
	}
	csr, err = util.MakeCSR(pk, spiffeID)
	if err != nil {
		return nil, nil, err
	}
	return
}

func parseBundles(bundles map[string]*common.Bundle) (map[string]*cache.Bundle, error) {
	out := make(map[string]*cache.Bundle, len(bundles))
	for _, bundle := range bundles {
		bundle, err := bundleutil.BundleFromProto(bundle)
		if err != nil {
			return nil, err
		}
		out[bundle.TrustDomainID()] = bundle
	}
	return out, nil
}

func isSVIDStale(now time.Time, svid *x509.Certificate) bool {
	ttl := svid.NotAfter.Sub(now)
	lifetime := svid.NotAfter.Sub(svid.NotBefore)
	return ttl < lifetime/2
}<|MERGE_RESOLUTION|>--- conflicted
+++ resolved
@@ -77,9 +77,8 @@
 	return nil
 }
 
-<<<<<<< HEAD
 func (m *manager) fetchUpdates(ctx context.Context, csrs []csrRequest) (_ *cache.CacheUpdate, err error) {
-	counter := telemetry.StartCall(m.c.Metrics, "manager", "sync", "fetch_updates")
+	counter := telemetry.StartCall(m.c.Metrics, telemetry.Manager, telemetry.Sync, telemetry.FetchUpdates)
 	defer counter.Done(&err)
 
 	req := &node.FetchX509SVIDRequest{}
@@ -94,20 +93,8 @@
 		log := m.c.Log.WithField("spiffe_id", csr.SpiffeID)
 		if !csr.CurrentSVIDExpiresAt.IsZero() {
 			log = log.WithField("expires_at", csr.CurrentSVIDExpiresAt.Format(time.RFC3339))
-=======
-func (m *manager) fetchUpdates(ctx context.Context, entryRequests map[string]*entryRequest) (entries map[string]*common.RegistrationEntry, svids map[string]*node.X509SVID, err error) {
-	counter := telemetry.StartCall(m.c.Metrics, telemetry.Manager, telemetry.Sync, telemetry.FetchUpdates)
-	defer counter.Done(&err)
-	// Put all the CSRs in an array to make just one call with all the CSRs.
-	csrs := [][]byte{}
-	if entryRequests != nil {
-		for _, entryRequest := range entryRequests {
-			m.c.Log.Debugf("Requesting SVID for %v", entryRequest.entry.RegistrationEntry.SpiffeId)
-			counter.AddLabel(telemetry.SPIFFEID, entryRequest.entry.RegistrationEntry.SpiffeId)
-			csrs = append(csrs, entryRequest.CSR)
->>>>>>> 5fe452b4
 		}
-		counter.AddLabel("spiffe_id", csr.SpiffeID)
+		counter.AddLabel(telemetry.SPIFFEID, csr.SpiffeID)
 
 		// Skip CSR for the same SPIFFE ID... for now (see above TODO)
 		if _, ok := privateKeys[csr.SpiffeID]; ok {
@@ -144,7 +131,6 @@
 		if err != nil {
 			return nil, err
 		}
-<<<<<<< HEAD
 		bySpiffeID[spiffeID] = &cache.X509SVID{
 			Chain:      chain,
 			PrivateKey: privateKey,
@@ -155,53 +141,6 @@
 	for _, entry := range update.Entries {
 		svid, ok := bySpiffeID[entry.SpiffeId]
 		if !ok {
-=======
-	}
-}
-
-func (m *manager) checkExpiredCacheEntries(cEntryRequests entryRequests) error {
-	now := m.clk.Now()
-	defer m.c.Metrics.MeasureSince([]string{telemetry.CacheManager, telemetry.ExpiryCheckDuration}, now)
-
-	for _, entry := range m.cache.Entries() {
-		ttl := entry.SVID[0].NotAfter.Sub(now)
-		lifetime := entry.SVID[0].NotAfter.Sub(entry.SVID[0].NotBefore)
-		// If the cached SVID has a remaining lifetime less than 50%, prepare a
-		// new entryRequest.
-		if ttl < lifetime/2 {
-			m.c.Log.Debugf("cache entry ttl for spiffeId %s is less than a half its lifetime", entry.RegistrationEntry.SpiffeId)
-			privateKey, csr, err := m.newCSR(entry.RegistrationEntry.SpiffeId)
-			if err != nil {
-				return err
-			}
-
-			cacheEntry := &cache.Entry{
-				RegistrationEntry: entry.RegistrationEntry,
-				SVID:              nil,
-				PrivateKey:        privateKey,
-			}
-			cEntryRequests.add(&entryRequest{csr, cacheEntry})
-		}
-	}
-
-	m.c.Metrics.AddSample([]string{telemetry.CacheManager, telemetry.ExpiringSVIDs}, float32(len(cEntryRequests)))
-	return nil
-}
-
-func (m *manager) checkForNewCacheEntries(regEntries map[string]*common.RegistrationEntry, cEntryRequests entryRequests) error {
-	for _, regEntry := range regEntries {
-		existingEntry := m.cache.FetchEntry(regEntry.EntryId)
-		if existingEntry != nil {
-			// entry exists. if the registration entry has changed, then
-			// update the cache and move on.
-			if !proto.Equal(existingEntry.RegistrationEntry, regEntry) {
-				m.cache.SetEntry(&cache.Entry{
-					RegistrationEntry: regEntry,
-					SVID:              existingEntry.SVID,
-					PrivateKey:        existingEntry.PrivateKey,
-				})
-			}
->>>>>>> 5fe452b4
 			continue
 		}
 		byEntryID[entry.EntryId] = svid
